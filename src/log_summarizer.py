import logging
import os
import re
import subprocess
from collections import deque
<<<<<<< HEAD
from src.constants import MAX_CONTEXT_SIZE
=======

import requests

>>>>>>> 4dea3bb0
from src.prompts import ERROR_SUMMARIZATION_PROMPT
from src.utils import (
    download_file_from_gcs,
    filter_most_frequent_errors,
    list_gcs_files,
    run_shell_command,
)

logger = logging.getLogger(__name__)


def download_prow_build_log(gcs_path, output_dir):
    """
    Download the build-log.txt file.

    :param gcs_path: path in gcs storage
    :param output_dir: output directory to store artifacts
    :return: None
    """
    file_url = f"gs://{gcs_path}/build-log.txt"
    download_file_from_gcs(file_url, output_dir)


def get_prow_inner_artifact_files(gcs_path):
    """
    Given a GCS path to a Prow job, return the list of files inside the nested log folder
    under 'artifacts/' (e.g. artifacts/<log_folder>/*).

    :param gcs_path: path in gcs storage
    :return: a tuple of gcs folder path and the inner files
    """
    artifact_path = f"gs://{gcs_path}/artifacts/"
    top_files = list_gcs_files(artifact_path)

    # Identify nested log folder (match last segment with gcs_path)
    log_folder = next(
        (
            f.strip("/").split("/")[-1]
            for f in top_files
            if f.strip("/").split("/")[-1] in gcs_path
        ),
        None,
    )
    if not log_folder:
        logger.info("No matching log folder found.")
        return None, []

    log_folder_path = f"{artifact_path}{log_folder}/"
    inner_files = list_gcs_files(log_folder_path)
    return log_folder_path, inner_files


def download_prow_orion_xmls(gcs_path, output_dir):
    """
    Downloads all orion xmls to the output directory.

    :param gcs_path: path in gcs storage
    :param output_dir: output directory to store artifacts
    :return: None
    """
    try:
        log_folder_path, inner_files = get_prow_inner_artifact_files(gcs_path)
        if not log_folder_path:
            return

        orion_folders = [
            f.strip("/").split("/")[-1] for f in inner_files if "orion" in f
        ]

        orion_xmls = []
        for folder in orion_folders:
            xml_path = f"{log_folder_path}{folder}/artifacts/"
            xml_files = list_gcs_files(xml_path)
            orion_xmls.extend(f for f in xml_files if f.endswith(".xml"))

        for xml_url in orion_xmls:
            download_file_from_gcs(xml_url, output_dir)

    except subprocess.CalledProcessError as e:
        logger.error(f"Error processing Orion XMLs: {e.stderr}")


def download_prow_cluster_operators(gcs_path, output_dir):
    """
    Downloads prow clusteroperators.json file.

    :param gcs_path: path in gcs storage
    :param output_dir: output directory to store artifacts
    :return: None
    """
    try:
        log_folder_path, _ = get_prow_inner_artifact_files(gcs_path)
        if not log_folder_path:
            return
        download_file_from_gcs(
            f"{log_folder_path}gather-extra/artifacts/clusteroperators.json", output_dir
        )
    except subprocess.CalledProcessError as e:
        logger.error(f"Error downloading clusteroperators.json: {e.stderr}")


def download_prow_logs(url, output_dir="/tmp/"):
    """
    Extract GCS path from the URL and download build logs and orion XMLs.

    :param url: prow logs url
    :param output_dir: output directory to store artifacts
    :return: log directory
    """
    match = re.search(r"/(\d+)$", url)
    if not match:
        raise ValueError("Invalid URL format: Cannot extract build ID")

    build_id = match.group(1)

    if "view/gs/" not in url:
        raise ValueError("Invalid Prow URL: GCS path not found.")

    gcs_path = url.split("view/gs/")[1]

    log_dir = os.path.join(output_dir, build_id)
    orion_dir = os.path.join(log_dir, "orion")

    os.makedirs(orion_dir, exist_ok=True)

    download_prow_build_log(gcs_path, log_dir)
    download_prow_cluster_operators(gcs_path, log_dir)
    download_prow_orion_xmls(gcs_path, orion_dir)

    return log_dir


def get_logjuicer_extract(directory_path, job_name):
    """Extracts erros using logjuicer using fallback mechanism.

    :param directory_path: path of output directory
    :param job name: job name for the failure
    :return: a list of errors
    """
    file_path = os.path.join(directory_path, f"{job_name}.txt")
    url = f"https://raw.githubusercontent.com/vishnuchalla/ocp-qe-prow-build-logs/main/{job_name}.txt"

    try:
        logger.info(f"Attempting to download log file from: {url}")
        response = requests.get(url, timeout=10)
        response.raise_for_status()

        with open(file_path, "w") as f:
            f.write(response.text)
        logger.info(f"Downloaded and saved to: {file_path}")
        try:
            full_errors_cmd = f"logjuicer diff {file_path} {directory_path}/build-log.txt | cut -d '|' -f2- | grep -i -e 'error' -e 'failure' -e 'exception' -e 'fatal' -e 'panic'"
            full_errors = run_shell_command(full_errors_cmd)
        except Exception as e:
            logger.error(f"Failed to execute logjuicer full errors command: {e}")
            return None
        try:
            frequent_errors_cmd = f"logjuicer diff {file_path} {directory_path}/build-log.txt | cut -d '|' -f2- | logmine | grep -i -e 'error' -e 'failure' -e 'exception' -e 'fatal' -e 'panic'"
            frequent_errors = run_shell_command(frequent_errors_cmd)
            return filter_most_frequent_errors(full_errors, frequent_errors)
        except Exception as e:
            logger.error(f"Failed to execute logjuicer frequent errors command: {e}")
            return full_errors
    except requests.exceptions.RequestException as e:
        logger.error(f"Failed to fetch log file: {e}")
        return None


def get_logmine_extract(directory_path):
    """
    Extracts errors using logmine with a fallback mechanism.

    :param directory_path: path of output directory
    :return: a list of errors
    """
    try:
        full_errors_cmd = f"cat {directory_path}/build-log.txt | cut -d '|' -f2- | grep -i -e 'error' -e 'failure' -e 'exception' -e 'fatal' -e 'panic'"
        full_errors = run_shell_command(full_errors_cmd)
    except Exception as e:
        logger.error(f"Failed to execute full errors command: {e}")
        return None
    try:
        frequent_errors_cmd = f"cat {directory_path}/build-log.txt | cut -d '|' -f2- | logmine | grep -i -e 'error' -e 'failure' -e 'exception' -e 'fatal' -e 'panic'"
        frequent_errors = run_shell_command(frequent_errors_cmd)
        return filter_most_frequent_errors(full_errors, frequent_errors)
    except Exception as e:
        logger.error(f"Failed to execute logmine frequent errors command: {e}")
        return full_errors


def search_prow_errors(directory_path, job_name):
    """
    Extracts errors by using multiple mechanisms.

    :param directory_path: path of output directory
    :param directory_path: job name for the failure
    :return: a list of errors
    """
    logjuicer_extract = get_logjuicer_extract(directory_path, job_name)
    if logjuicer_extract is None:
        return get_logmine_extract(directory_path)
    return logjuicer_extract


def download_url_to_log(url, log_file_path):
    """
    Downloads the content from a given URL and writes it to a log file.

    :param url: url of the job
    :param log_file_path: log file path
    :return: output directory
    """
    output_dir = "/tmp"
    log_file_path = output_dir + log_file_path

    logger.info(f"Creating a file {log_file_path}")
    try:
        response = requests.get(url, stream=True, verify=False)
        response.raise_for_status()
<<<<<<< HEAD
        
        with open(log_file_path, 'wb') as file:
            for chunk in response.iter_content(chunk_size=MAX_CONTEXT_SIZE):
=======

        with open(log_file_path, "wb") as file:
            for chunk in response.iter_content(chunk_size=6100):
>>>>>>> 4dea3bb0
                file.write(chunk)
        logger.info(f"Successfully downloaded content from {url} to {log_file_path}")

    except requests.exceptions.RequestException as e:
        logger.error(f"Error downloading from {url}: {e}")
    except Exception as e:
        logger.error(f"An error occurred: {e}")
    return output_dir


def search_errors_in_file(file_path, context_lines=3):
    """
    Opens a log file and searches for error terms while capturing context.

    :param file_path: The path of the log file to search for errors
    :param context_lines: Number of lines to include before and after the error
    :return: A list of error contexts, each containing surrounding lines
    """
    error_keywords = ["error", "failure", "exception", "fatal", "panic"]
    error_contexts = []
    previous_lines = deque(maxlen=context_lines)

    try:
        with open(file_path, "r", encoding="utf-8", errors="ignore") as f:
            log_lines = f.readlines()

        for i, line in enumerate(log_lines):
            if any(keyword in line.lower() for keyword in error_keywords):
                # Capture context lines before and after the error
                start = max(0, i - context_lines)
                end = min(len(log_lines), i + context_lines + 1)
                error_snippet = log_lines[start:end]
                error_contexts.append("".join(error_snippet).strip())

            previous_lines.append(line)

        if error_contexts:
            logger.info(
                f"Found {len(error_contexts)} errors with context in {file_path}:"
            )
            return error_contexts
        else:
            logger.info(f"No errors found in {file_path}.")
            return []

    except Exception as e:
        logger.error(f"Error opening the file {file_path}: {e}")
        return []


def generate_prompt(error_list):
    """
    Generates a structured prompt for the LLM to analyze relevant error logs.

    :param error_list: list of errors
    :return: prompt messages
    """
    # Convert to messages list format
    messages = [
        {"role": "system", "content": ERROR_SUMMARIZATION_PROMPT["system"]},
<<<<<<< HEAD
        {"role": "user", "content": ERROR_SUMMARIZATION_PROMPT["user"].format(error_list="\n".join(error_list)[:MAX_CONTEXT_SIZE])},
        {"role": "assistant", "content": ERROR_SUMMARIZATION_PROMPT["assistant"]}
=======
        {
            "role": "user",
            "content": ERROR_SUMMARIZATION_PROMPT["user"].format(
                error_list="\n".join(error_list)[:6100]
            ),
        },
        {"role": "assistant", "content": ERROR_SUMMARIZATION_PROMPT["assistant"]},
>>>>>>> 4dea3bb0
    ]
    return messages<|MERGE_RESOLUTION|>--- conflicted
+++ resolved
@@ -3,13 +3,8 @@
 import re
 import subprocess
 from collections import deque
-<<<<<<< HEAD
 from src.constants import MAX_CONTEXT_SIZE
-=======
-
 import requests
-
->>>>>>> 4dea3bb0
 from src.prompts import ERROR_SUMMARIZATION_PROMPT
 from src.utils import (
     download_file_from_gcs,
@@ -105,8 +100,8 @@
         if not log_folder_path:
             return
         download_file_from_gcs(
-            f"{log_folder_path}gather-extra/artifacts/clusteroperators.json", output_dir
-        )
+            f"{log_folder_path}gather-extra/artifacts/clusteroperators.json",
+            output_dir)
     except subprocess.CalledProcessError as e:
         logger.error(f"Error downloading clusteroperators.json: {e.stderr}")
 
@@ -164,14 +159,16 @@
             full_errors_cmd = f"logjuicer diff {file_path} {directory_path}/build-log.txt | cut -d '|' -f2- | grep -i -e 'error' -e 'failure' -e 'exception' -e 'fatal' -e 'panic'"
             full_errors = run_shell_command(full_errors_cmd)
         except Exception as e:
-            logger.error(f"Failed to execute logjuicer full errors command: {e}")
+            logger.error(
+                f"Failed to execute logjuicer full errors command: {e}")
             return None
         try:
             frequent_errors_cmd = f"logjuicer diff {file_path} {directory_path}/build-log.txt | cut -d '|' -f2- | logmine | grep -i -e 'error' -e 'failure' -e 'exception' -e 'fatal' -e 'panic'"
             frequent_errors = run_shell_command(frequent_errors_cmd)
             return filter_most_frequent_errors(full_errors, frequent_errors)
         except Exception as e:
-            logger.error(f"Failed to execute logjuicer frequent errors command: {e}")
+            logger.error(
+                f"Failed to execute logjuicer frequent errors command: {e}")
             return full_errors
     except requests.exceptions.RequestException as e:
         logger.error(f"Failed to fetch log file: {e}")
@@ -229,17 +226,11 @@
     try:
         response = requests.get(url, stream=True, verify=False)
         response.raise_for_status()
-<<<<<<< HEAD
-        
         with open(log_file_path, 'wb') as file:
             for chunk in response.iter_content(chunk_size=MAX_CONTEXT_SIZE):
-=======
-
-        with open(log_file_path, "wb") as file:
-            for chunk in response.iter_content(chunk_size=6100):
->>>>>>> 4dea3bb0
                 file.write(chunk)
-        logger.info(f"Successfully downloaded content from {url} to {log_file_path}")
+        logger.info(
+            f"Successfully downloaded content from {url} to {log_file_path}")
 
     except requests.exceptions.RequestException as e:
         logger.error(f"Error downloading from {url}: {e}")
@@ -297,18 +288,10 @@
     """
     # Convert to messages list format
     messages = [
-        {"role": "system", "content": ERROR_SUMMARIZATION_PROMPT["system"]},
-<<<<<<< HEAD
-        {"role": "user", "content": ERROR_SUMMARIZATION_PROMPT["user"].format(error_list="\n".join(error_list)[:MAX_CONTEXT_SIZE])},
-        {"role": "assistant", "content": ERROR_SUMMARIZATION_PROMPT["assistant"]}
-=======
         {
-            "role": "user",
-            "content": ERROR_SUMMARIZATION_PROMPT["user"].format(
-                error_list="\n".join(error_list)[:6100]
-            ),
-        },
-        {"role": "assistant", "content": ERROR_SUMMARIZATION_PROMPT["assistant"]},
->>>>>>> 4dea3bb0
-    ]
+            "role": "system", "content": ERROR_SUMMARIZATION_PROMPT["system"]}, {
+            "role": "user", "content": ERROR_SUMMARIZATION_PROMPT["user"].format(
+                error_list="\n".join(error_list)[
+                    :MAX_CONTEXT_SIZE])}, {
+                        "role": "assistant", "content": ERROR_SUMMARIZATION_PROMPT["assistant"]}]
     return messages