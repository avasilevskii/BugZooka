import json
import logging
import os
import re
from collections import deque
from pathlib import Path
<<<<<<< HEAD
from src.constants import BUILD_LOG_TAIL
from src.xmlparser import summarize_orion_xml
=======

>>>>>>> 4dea3bb0
from src.log_summarizer import search_prow_errors
from src.xmlparser import summarize_orion_xml

logger = logging.getLogger(__name__)


def get_cluster_operator_errors(directory_path):
    """
    Extracts errors from the clusteroperators.json.

    :param directory_path: directory path for the artifacts
    :return: list of errors
    """
    try:
        with open(f"{directory_path}/clusteroperators.json", "r") as f:
            cluster_operators_data = json.load(f)
        err_conditions = []
        for each_item in cluster_operators_data["items"]:
            each_dict = {"Name": each_item["metadata"]["name"]}
            for condition in each_item["status"]["conditions"]:
                if (
                    condition["type"] == "Degraded" and condition["status"] == "True"
                ) or (
                    condition["type"] == "Available" and condition["status"] == "False"
                ):
                    each_dict["Status"] = condition["status"]
                    each_dict["Reason"] = condition["reason"]
                    each_dict["Message"] = condition["message"]
                    condition["status"].append(each_dict)
        return err_conditions
    except Exception as e:
        logger.error(f"Failed to fetch log file: {e}")
        return []


def scan_orion_xmls(directory_path):
    """
    Extracts errors from orion xmls.

    :param directory_path: directory path for the artifacts
    :return: list of errors
    """
    base_dir = Path(f"{directory_path}/orion")
    xml_files = base_dir.glob("*.xml")
    for xml_file in xml_files:
        xml_content = summarize_orion_xml(xml_file)
        if xml_content != "":
            return [xml_content]
    return []


def analyze_prow_artifacts(directory_path, job_name):
    """
    Analyzes prow artifacts and extracts errors.

    :param directory_path: directory path for the artifacts
    :param job_name: job name to base line with
    :return: list of errors
    """
    pattern = re.compile(r"Logs for container test in pod .*")
    build_file_path = os.path.join(directory_path, "build-log.txt")
    if not os.path.isfile(build_file_path):
        return [
            "Prow maintanence issues, couldn't even find the build-log.txt file"
        ], False
    with open(build_file_path, "r", errors="replace") as f:
        matched_line = next((line.strip() for line in f if pattern.search(line)), None)
    cluster_operators_file_path = os.path.join(directory_path, "clusteroperators.json")
    if not os.path.isfile(cluster_operators_file_path):
<<<<<<< HEAD
        with open(build_file_path, 'r', errors='replace') as f:
            build_log_content = list(deque(f, maxlen=BUILD_LOG_TAIL))
        return ["\n Somehow couldn't find clusteroperators.json file", "\n".join(build_log_content)], False
=======
        with open(build_file_path, "r", errors="replace") as f:
            build_log_content = list(deque(f, maxlen=100))
        return [
            "\n Somehow couldn't find clusteroperators.json file",
            matched_line + "\n",
            "\n".join(build_log_content),
        ], False
>>>>>>> 4dea3bb0
    cluster_operator_errors = get_cluster_operator_errors(directory_path)
    if len(cluster_operator_errors) == 0:
        orion_errors = scan_orion_xmls(directory_path)
        if len(orion_errors) == 0:
            return [matched_line] + search_prow_errors(directory_path, job_name), True
        return [matched_line + "\n"] + orion_errors, False
    return [matched_line + "\n"] + cluster_operator_errors, False<|MERGE_RESOLUTION|>--- conflicted
+++ resolved
@@ -4,14 +4,9 @@
 import re
 from collections import deque
 from pathlib import Path
-<<<<<<< HEAD
 from src.constants import BUILD_LOG_TAIL
 from src.xmlparser import summarize_orion_xml
-=======
-
->>>>>>> 4dea3bb0
 from src.log_summarizer import search_prow_errors
-from src.xmlparser import summarize_orion_xml
 
 logger = logging.getLogger(__name__)
 
@@ -76,26 +71,23 @@
             "Prow maintanence issues, couldn't even find the build-log.txt file"
         ], False
     with open(build_file_path, "r", errors="replace") as f:
-        matched_line = next((line.strip() for line in f if pattern.search(line)), None)
-    cluster_operators_file_path = os.path.join(directory_path, "clusteroperators.json")
+        matched_line = next((line.strip()
+                            for line in f if pattern.search(line)), None)
+    cluster_operators_file_path = os.path.join(
+        directory_path, "clusteroperators.json")
     if not os.path.isfile(cluster_operators_file_path):
-<<<<<<< HEAD
         with open(build_file_path, 'r', errors='replace') as f:
             build_log_content = list(deque(f, maxlen=BUILD_LOG_TAIL))
-        return ["\n Somehow couldn't find clusteroperators.json file", "\n".join(build_log_content)], False
-=======
-        with open(build_file_path, "r", errors="replace") as f:
-            build_log_content = list(deque(f, maxlen=100))
         return [
             "\n Somehow couldn't find clusteroperators.json file",
             matched_line + "\n",
             "\n".join(build_log_content),
         ], False
->>>>>>> 4dea3bb0
     cluster_operator_errors = get_cluster_operator_errors(directory_path)
     if len(cluster_operator_errors) == 0:
         orion_errors = scan_orion_xmls(directory_path)
         if len(orion_errors) == 0:
-            return [matched_line] + search_prow_errors(directory_path, job_name), True
+            return [matched_line] + \
+                search_prow_errors(directory_path, job_name), True
         return [matched_line + "\n"] + orion_errors, False
     return [matched_line + "\n"] + cluster_operator_errors, False